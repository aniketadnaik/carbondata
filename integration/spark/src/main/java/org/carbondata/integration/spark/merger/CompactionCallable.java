/*
 * Licensed to the Apache Software Foundation (ASF) under one or more
 * contributor license agreements.  See the NOTICE file distributed with
 * this work for additional information regarding copyright ownership.
 * The ASF licenses this file to You under the Apache License, Version 2.0
 * (the "License"); you may not use this file except in compliance with
 * the License.  You may obtain a copy of the License at
 *
 *    http://www.apache.org/licenses/LICENSE-2.0
 *
 * Unless required by applicable law or agreed to in writing, software
 * distributed under the License is distributed on an "AS IS" BASIS,
 * WITHOUT WARRANTIES OR CONDITIONS OF ANY KIND, either express or implied.
 * See the License for the specific language governing permissions and
 * limitations under the License.
 */

package org.carbondata.integration.spark.merger;

import java.util.concurrent.Callable;

import org.carbondata.spark.rdd.Compactor;

import org.apache.spark.sql.execution.command.CompactionCallableModel;

/**
 * Callable class which is used to trigger the compaction in a separate callable.
 */
public class CompactionCallable implements Callable<Void> {

<<<<<<< HEAD
  private final String hdfsStoreLocation;
  private final Partitioner partitioner;
  private final String storeLocation;
  private final CarbonTable carbonTable;
  private final String kettleHomePath;
  private final Long tableCreationTime;
  private final List<LoadMetadataDetails> loadsToMerge;
  private final SQLContext sqlContext;
  private final CarbonLoadModel carbonLoadModel;

  public CompactionCallable(String hdfsStoreLocation, CarbonLoadModel carbonLoadModel,
      Partitioner partitioner, String storeLocation, CarbonTable carbonTable, String kettleHomePath,
      Long tableCreationTime, List<LoadMetadataDetails> loadsToMerge, SQLContext sqlContext) {

    this.hdfsStoreLocation = hdfsStoreLocation;
    this.carbonLoadModel = carbonLoadModel;
    this.partitioner = partitioner;
    this.storeLocation = storeLocation;
    this.carbonTable = carbonTable;
    this.kettleHomePath = kettleHomePath;
    this.tableCreationTime = tableCreationTime;
    this.loadsToMerge = loadsToMerge;
    this.sqlContext = sqlContext;
=======
  private final CompactionCallableModel compactionCallableModel;

  public CompactionCallable(CompactionCallableModel compactionCallableModel) {

    this.compactionCallableModel = compactionCallableModel;
>>>>>>> b82a960b
  }

  @Override public Void call() throws Exception {

<<<<<<< HEAD
    Compactor.triggerCompaction(hdfsStoreLocation, carbonLoadModel, partitioner, storeLocation,
        carbonTable, kettleHomePath, tableCreationTime, loadsToMerge, sqlContext);
=======
    Compactor.triggerCompaction(compactionCallableModel);
>>>>>>> b82a960b
    return null;

  }
}<|MERGE_RESOLUTION|>--- conflicted
+++ resolved
@@ -28,47 +28,16 @@
  */
 public class CompactionCallable implements Callable<Void> {
 
-<<<<<<< HEAD
-  private final String hdfsStoreLocation;
-  private final Partitioner partitioner;
-  private final String storeLocation;
-  private final CarbonTable carbonTable;
-  private final String kettleHomePath;
-  private final Long tableCreationTime;
-  private final List<LoadMetadataDetails> loadsToMerge;
-  private final SQLContext sqlContext;
-  private final CarbonLoadModel carbonLoadModel;
-
-  public CompactionCallable(String hdfsStoreLocation, CarbonLoadModel carbonLoadModel,
-      Partitioner partitioner, String storeLocation, CarbonTable carbonTable, String kettleHomePath,
-      Long tableCreationTime, List<LoadMetadataDetails> loadsToMerge, SQLContext sqlContext) {
-
-    this.hdfsStoreLocation = hdfsStoreLocation;
-    this.carbonLoadModel = carbonLoadModel;
-    this.partitioner = partitioner;
-    this.storeLocation = storeLocation;
-    this.carbonTable = carbonTable;
-    this.kettleHomePath = kettleHomePath;
-    this.tableCreationTime = tableCreationTime;
-    this.loadsToMerge = loadsToMerge;
-    this.sqlContext = sqlContext;
-=======
   private final CompactionCallableModel compactionCallableModel;
 
   public CompactionCallable(CompactionCallableModel compactionCallableModel) {
 
     this.compactionCallableModel = compactionCallableModel;
->>>>>>> b82a960b
   }
 
   @Override public Void call() throws Exception {
 
-<<<<<<< HEAD
-    Compactor.triggerCompaction(hdfsStoreLocation, carbonLoadModel, partitioner, storeLocation,
-        carbonTable, kettleHomePath, tableCreationTime, loadsToMerge, sqlContext);
-=======
     Compactor.triggerCompaction(compactionCallableModel);
->>>>>>> b82a960b
     return null;
 
   }
