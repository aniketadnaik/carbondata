--- conflicted
+++ resolved
@@ -29,11 +29,8 @@
 
 import org.apache.spark.SparkEnv
 import org.apache.spark.sql._
-<<<<<<< HEAD
 import org.apache.spark.sql.catalyst.TableIdentifier
 import org.apache.spark.sql.catalyst.TableIdentifier._
-=======
->>>>>>> b82a960b
 import org.apache.spark.sql.catalyst.expressions.{Attribute, AttributeReference, Cast, Literal}
 import org.apache.spark.sql.execution.{RunnableCommand, SparkPlan}
 import org.apache.spark.sql.hive.HiveContext
@@ -52,29 +49,16 @@
 import org.carbondata.core.carbon.metadata.schema.table.column.{CarbonDimension, ColumnSchema}
 import org.carbondata.core.constants.CarbonCommonConstants
 import org.carbondata.core.datastorage.store.impl.FileFactory
-<<<<<<< HEAD
-=======
-import org.carbondata.core.load.LoadMetadataDetails
-import org.carbondata.core.locks.{CarbonLockFactory, LockUsage}
->>>>>>> b82a960b
 import org.carbondata.core.util.{CarbonProperties, CarbonUtil}
 import org.carbondata.integration.spark.merger.CompactionType
 import org.carbondata.lcm.locks.{CarbonLockFactory, LockUsage}
 import org.carbondata.lcm.status.SegmentStatusManager
-<<<<<<< HEAD
 import org.carbondata.spark.CarbonSparkFactory
-=======
-import org.carbondata.processing.etl.DataLoadingException
->>>>>>> b82a960b
 import org.carbondata.spark.exception.MalformedCarbonCommandException
 import org.carbondata.spark.load._
 import org.carbondata.spark.partition.api.impl.QueryPartitionHelper
 import org.carbondata.spark.rdd.CarbonDataRDDFactory
 import org.carbondata.spark.util.{CarbonScalaUtil, GlobalDictionaryUtil}
-<<<<<<< HEAD
-=======
-import org.carbondata.spark.CarbonSparkFactory
->>>>>>> b82a960b
 
 
 case class tableModel(
@@ -788,13 +772,8 @@
 
   def run(sqlContext: SQLContext): Seq[Row] = {
     // TODO : Implement it.
-<<<<<<< HEAD
-    var tableName = alterTableModel.tableName
+    val tableName = alterTableModel.tableName
     val databaseName = getDB.getDatabaseName(alterTableModel.dbName, sqlContext)
-=======
-    val tableName = alterTableModel.tableName
-    val schemaName = getDB.getDatabaseName(alterTableModel.dbName, sqlContext)
->>>>>>> b82a960b
     if (null == org.carbondata.core.carbon.metadata.CarbonMetadata.getInstance
       .getCarbonTable(databaseName + "_" + tableName)) {
       logError("alter table failed. table not found: " + databaseName + "." + tableName)
@@ -1001,15 +980,9 @@
       throw new MalformedCarbonCommandException(errorMessage)
     }
 
-<<<<<<< HEAD
-    var carbonTable = org.carbondata.core.carbon.metadata.CarbonMetadata.getInstance()
+    val carbonTable = org.carbondata.core.carbon.metadata.CarbonMetadata.getInstance()
       .getCarbonTable(dbName + '_' + tableName)
-    var segmentStatusManager = new SegmentStatusManager(carbonTable.getAbsoluteTableIdentifier)
-=======
-    val carbonTable = org.carbondata.core.carbon.metadata.CarbonMetadata.getInstance()
-      .getCarbonTable(schemaName + '_' + tableName)
     val segmentStatusManager = new SegmentStatusManager(carbonTable.getAbsoluteTableIdentifier)
->>>>>>> b82a960b
 
     if (null == carbonTable) {
       var relation = CarbonEnv.getInstance(sqlContext).carbonCatalog
@@ -1536,13 +1509,8 @@
     val relation = CarbonEnv.getInstance(sqlContext).carbonCatalog
       .lookupRelation1(identifier)(sqlContext).asInstanceOf[CarbonRelation]
     var level: String = ""
-<<<<<<< HEAD
-    var carbonTable = org.carbondata.core.carbon.metadata.CarbonMetadata
+    val carbonTable = org.carbondata.core.carbon.metadata.CarbonMetadata
          .getInstance().getCarbonTable(dbName + '_' + tableName)
-=======
-    val carbonTable = org.carbondata.core.carbon.metadata.CarbonMetadata
-         .getInstance().getCarbonTable(schemaName + '_' + cubeName)
->>>>>>> b82a960b
     if (relation == null) {
       LOGGER.audit(s"The delete load by date is failed. Table $dbName.$tableName does not exist")
       sys.error(s"Table $dbName.$tableName does not exist")
