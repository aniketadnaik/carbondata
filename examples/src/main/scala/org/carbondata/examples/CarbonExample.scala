--- conflicted
+++ resolved
@@ -55,11 +55,7 @@
     CarbonProperties.getInstance().addProperty("carbon.table.split.partition.enable", "false")
     CarbonProperties.getInstance().addProperty("carbon.timestamp.format", "yyyy/mm/dd")
 
-<<<<<<< HEAD
-    cc.sql("drop cube if exists testTable")
-=======
     cc.sql("DROP CUBE IF EXISTS t1")
->>>>>>> d172bec9
 
     // @TODO need to change the date to date type as direct surrogate is not implemented
     // after implementation need to update the test case
